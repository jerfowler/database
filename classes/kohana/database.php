--- conflicted
+++ resolved
@@ -18,50 +18,50 @@
 	/**
 	 * @var array   SQL standard types
 	 */
-	protected static $_types = array(
+	protected static $_types = array
+	(
 		// SQL-92
-		'bit'                   => array('type' => 'string', 'exact' => TRUE),
-		'bit varying'           => array('type' => 'string'),
-		'char'                  => array('type' => 'string', 'exact' => TRUE),
-		'char varying'          => array('type' => 'string'),
-		'character'             => array('type' => 'string', 'exact' => TRUE),
-		'character varying'     => array('type' => 'string'),
-		'date'                  => array('type' => 'string'),
-		'dec'                   => array('type' => 'float', 'exact' => TRUE),
-		'decimal'               => array('type' => 'float', 'exact' => TRUE),
-		'double precision'      => array('type' => 'float'),
-		'float'                 => array('type' => 'float'),
-		'int'                   => array('type' => 'int', 'min' => '-2147483648', 'max' => '2147483647'),
-		'integer'               => array('type' => 'int', 'min' => '-2147483648', 'max' => '2147483647'),
-		'interval'              => array('type' => 'string'),
-		'national char'         => array('type' => 'string', 'exact' => TRUE),
-		'national char varying' => array('type' => 'string'),
-		'national character'    => array('type' => 'string', 'exact' => TRUE),
+		'bit'                        => array('type' => 'string', 'exact' => TRUE),
+		'bit varying'                => array('type' => 'string'),
+		'char'                       => array('type' => 'string', 'exact' => TRUE),
+		'char varying'               => array('type' => 'string'),
+		'character'                  => array('type' => 'string', 'exact' => TRUE),
+		'character varying'          => array('type' => 'string'),
+		'date'                       => array('type' => 'string'),
+		'dec'                        => array('type' => 'float', 'exact' => TRUE),
+		'decimal'                    => array('type' => 'float', 'exact' => TRUE),
+		'double precision'           => array('type' => 'float'),
+		'float'                      => array('type' => 'float'),
+		'int'                        => array('type' => 'int', 'min' => '-2147483648', 'max' => '2147483647'),
+		'integer'                    => array('type' => 'int', 'min' => '-2147483648', 'max' => '2147483647'),
+		'interval'                   => array('type' => 'string'),
+		'national char'              => array('type' => 'string', 'exact' => TRUE),
+		'national char varying'      => array('type' => 'string'),
+		'national character'         => array('type' => 'string', 'exact' => TRUE),
 		'national character varying' => array('type' => 'string'),
-		'nchar'                 => array('type' => 'string', 'exact' => TRUE),
-		'nchar varying'         => array('type' => 'string'),
-		'numeric'               => array('type' => 'float', 'exact' => TRUE),
-		'real'                  => array('type' => 'float'),
-		'smallint'              => array('type' => 'int', 'min' => '-32768', 'max' => '32767'),
-		'time'                  => array('type' => 'string'),
-		'time with time zone'   => array('type' => 'string'),
-		'timestamp'             => array('type' => 'string'),
-		'timestamp with time zone' => array('type' => 'string'),
-		'varchar'               => array('type' => 'string'),
+		'nchar'                      => array('type' => 'string', 'exact' => TRUE),
+		'nchar varying'              => array('type' => 'string'),
+		'numeric'                    => array('type' => 'float', 'exact' => TRUE),
+		'real'                       => array('type' => 'float'),
+		'smallint'                   => array('type' => 'int', 'min' => '-32768', 'max' => '32767'),
+		'time'                       => array('type' => 'string'),
+		'time with time zone'        => array('type' => 'string'),
+		'timestamp'                  => array('type' => 'string'),
+		'timestamp with time zone'   => array('type' => 'string'),
+		'varchar'                    => array('type' => 'string'),
 
 		// SQL:1999
-		//'array','ref','row'
-		'binary large object'   => array('type' => 'string', 'binary' => TRUE),
-		'blob'                  => array('type' => 'string', 'binary' => TRUE),
-		'boolean'               => array('type' => 'bool'),
-		'char large object'     => array('type' => 'string'),
-		'character large object' => array('type' => 'string'),
-		'clob'                  => array('type' => 'string'),
+		'binary large object'             => array('type' => 'string', 'binary' => TRUE),
+		'blob'                            => array('type' => 'string', 'binary' => TRUE),
+		'boolean'                         => array('type' => 'bool'),
+		'char large object'               => array('type' => 'string'),
+		'character large object'          => array('type' => 'string'),
+		'clob'                            => array('type' => 'string'),
 		'national character large object' => array('type' => 'string'),
-		'nchar large object'    => array('type' => 'string'),
-		'nclob'                 => array('type' => 'string'),
-		'time without time zone' => array('type' => 'string'),
-		'timestamp without time zone' => array('type' => 'string'),
+		'nchar large object'              => array('type' => 'string'),
+		'nclob'                           => array('type' => 'string'),
+		'time without time zone'          => array('type' => 'string'),
+		'timestamp without time zone'     => array('type' => 'string'),
 
 		// SQL:2003
 		'bigint'    => array('type' => 'int', 'min' => '-9223372036854775808', 'max' => '9223372036854775807'),
@@ -244,24 +244,16 @@
 	protected function _parse_type($type)
 	{
 		if (($open = strpos($type, '(')) === FALSE)
+		{
+			// No length specified
 			return array($type, NULL);
-
-<<<<<<< HEAD
-		if (is_string($like))
-		{
-			$result = $this->query(Database::SELECT, 'SELECT * FROM INFORMATION_SCHEMA.Columns WHERE TABLE_SCHEMA = '.$this->quote($database).' AND TABLE_NAME = '.$this->quote($this->table_prefix().$table).' AND COLUMN_NAME LIKE '.$this->quote($like), FALSE);
-		}
-		else
-		{
-			$result = $this->query(Database::SELECT, 'SELECT * FROM INFORMATION_SCHEMA.Columns WHERE TABLE_SCHEMA = '.$this->quote($database).' AND TABLE_NAME = '.$this->quote($this->table_prefix().$table), FALSE);
-		}
-=======
+		}
+
 		// Closing parenthesis
 		$close = strpos($type, ')', $open);
->>>>>>> 5f1a2952
 
 		// Length without parenthesis
-		$length = substr($type, $open + 1, $close - 1 - $open);
+		$length = (int) substr($type, $open + 1, $close - 1 - $open);
 
 		// Type without the length
 		$type = substr($type, 0, $open).substr($type, $close + 1);
@@ -291,13 +283,9 @@
 		{
 			return 'NULL';
 		}
-		elseif ($value === TRUE)
-		{
-			return "'1'";
-		}
-		elseif ($value === FALSE)
-		{
-			return "'0'";
+		elseif ($value === TRUE OR $value === FALSE)
+		{
+			return $value ? 'TRUE' : 'FALSE';
 		}
 		elseif (is_object($value))
 		{
